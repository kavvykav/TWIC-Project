/****************
    IMPORTS
****************/
use common::{CheckpointReply, CheckpointRequest, CheckpointState, Submission};
use std::collections::HashMap;
use std::env;
use std::io::{BufRead, BufReader, Write};
use std::net::TcpStream;
use std::sync::{Arc, Mutex};
use std::thread;
use std::time::Duration;

#[cfg(feature = "raspberry_pi")]
use common::{Lcd, LCD_LINE_1, LCD_LINE_2};

mod fingerprint;
mod rfid;

/****************
    CONSTANTS
****************/
const RFID_PORT: &str = "/dev/ttyUSB0";
const FINGERPRINT_PORT: &str = "/dev/ttyUSB1";
const BAUD_RATE: u32 = 9600;

/*
 * Name: init_lcd
 * Function: Wrapper function to initialize the LCD.
 */
#[cfg(feature = "raspberry_pi")]
fn init_lcd() -> Option<Lcd> {
    match Lcd::new() {
        Ok(lcd) => {
            println!("LCD initialized successfully.");
            Some(lcd)
        }
        Err(e) => {
            eprintln!("Failed to initialize LCD: {}", e);
            None
        }
    }
}

#[cfg(not(feature = "raspberry_pi"))]
fn init_lcd() -> Option<()> {
    println!("LCD not supported on this device.");
    None
}

/*
 * Name: send_and_receive
 * Function: sends an init message to have the checkpoint register in the centralized database,
 *           where the checkpoint is assigned an ID.
 */
fn send_and_receive(
    stream: &mut TcpStream,
    request: &CheckpointRequest,
    pending_requests: Arc<Mutex<HashMap<String, u32>>>,
    admin_id: u32,
) -> CheckpointReply {
    println!("Sending request: {:?}", request); // Debug log

<<<<<<< HEAD
    // Special case: Skip two-admin approval for initialization requests
=======
    // Special case: Skip two-admin approval for initialization or auth requests
>>>>>>> da7e43f7
    if request.command == "INIT_REQUEST" || request.command == "AUTHENTICATE" {
        println!("Initialization request detected. Skipping two-admin approval.");

        let mut json = match serde_json::to_string(request) {
            Ok(json) => json,
            Err(e) => {
                eprintln!("Could not serialize structure: {}", e);
                return CheckpointReply::error();
            }
        };
        json.push('\0');

        if let Err(e) = stream.write_all(json.as_bytes()) {
            eprintln!("Could not send to port server: {}", e);
            return CheckpointReply::error();
        }

        stream.flush().unwrap();

        let mut reader = BufReader::new(stream.try_clone().unwrap());
        let mut buffer = Vec::new();
        let buffer_str: String = match reader.read_until(b'\0', &mut buffer) {
            Ok(_) => match String::from_utf8(buffer.clone()) {
                Ok(mut string) => {
                    string.pop();
                    string
                }
                Err(e) => {
                    eprintln!("Failed to convert buffer to a string format: {}", e);
                    String::new()
                }
            },
            Err(e) => {
                eprintln!("Failed to read response from port server: {}", e);
                String::new()
            }
        };

        let response: CheckpointReply = match serde_json::from_str(&buffer_str) {
            Ok(resp) => resp,
            Err(e) => {
                eprintln!("Could not deserialize response: {}", e);
                return CheckpointReply::error();
            }
        };

        return response;
    }

    // For non-init requests, use the two-admin approval logic
    let request_key = format!(
        "{}_{}_{}",
        request.command,
        request.worker_id.unwrap_or(0),
        request.checkpoint_id.unwrap_or(0)
    );

    let mut pending = pending_requests.lock().unwrap();

    if let Some(existing_admin) = pending.get(&request_key) {
        if *existing_admin != admin_id {
            // If a different admin sends the same request, proceed
            println!("Two admins confirmed request: {:?}", request.command);
            pending.remove(&request_key); // Remove from pending

            let mut json = match serde_json::to_string(request) {
                Ok(json) => json,
                Err(e) => {
                    eprintln!("Could not serialize structure: {}", e);
                    return CheckpointReply::error();
                }
            };
            json.push('\0');

            if let Err(e) = stream.write_all(json.as_bytes()) {
                eprintln!("Could not send to port server: {}", e);
                return CheckpointReply::error();
            }

            stream.flush().unwrap();

            let mut reader = BufReader::new(stream.try_clone().unwrap());
            let mut buffer = Vec::new();
            let buffer_str: String = match reader.read_until(b'\0', &mut buffer) {
                Ok(_) => match String::from_utf8(buffer.clone()) {
                    Ok(mut string) => {
                        string.pop();
                        string
                    }
                    Err(e) => {
                        eprintln!("Failed to convert buffer to a string format: {}", e);
                        String::new()
                    }
                },
                Err(e) => {
                    eprintln!("Failed to read response from port server: {}", e);
                    String::new()
                }
            };

            let response: CheckpointReply = match serde_json::from_str(&buffer_str) {
                Ok(resp) => resp,
                Err(e) => {
                    eprintln!("Could not deserialize response: {}", e);
                    return CheckpointReply::error();
                }
            };

            return response;
        } else {
            // Same admin cannot approve their own request
            println!(
                "Admin {} tried to approve their own request again. Waiting for another admin.",
                admin_id
            );
            return CheckpointReply::waiting();
        }
    } else {
        // First admin makes the request
        pending.insert(request_key, admin_id);
        println!(
            "Admin {} initiated request: {:?}",
            admin_id, request.command
        );
        return CheckpointReply::waiting();
    }
}
/*
 * Name: main
 * Function: serves as the main checkpoint logic
 */
fn main() {
    // Parse command line arguments to get the port location and roles that this
    // checkpoint allows
    let pending_requests: Arc<Mutex<HashMap<String, u32>>> = Arc::new(Mutex::new(HashMap::new()));
    let args: Vec<String> = env::args().collect();
    if args.len() < 4 {
        eprintln!(
            "Command line arguments need to be as follows: [function] [location] [allowed roles]"
        );
        return;
    }

    // Get location of the checkpoint
    let location = args.get(2).unwrap().to_string();

    // Get authorized roles for this checkpoint
    let authorized_roles = args[3..].to_vec().join(",");

    // Initialize LCD
    #[cfg(feature = "raspberry_pi")]
    let lcd = match init_lcd() {
        Some(lcd) => lcd,
        None => return, // Exit if LCD initialization fails
    };

    // Connect to Port Server
    let mut stream = match TcpStream::connect("127.0.0.1:8080") {
        Ok(stream) => {
            println!("Connected to Server!");
            #[cfg(feature = "raspberry_pi")]
            {
                lcd.display_string("Connected!", LCD_LINE_1);
                thread::sleep(Duration::from_secs(5));
                lcd.clear();
            }
            stream
        }
        Err(e) => {
            eprintln!("Failed to connect to server: {}", e);
            #[cfg(feature = "raspberry_pi")]
            {
                lcd.display_string("Connection to", LCD_LINE_1);
                lcd.display_string("server failed", LCD_LINE_2);
                thread::sleep(Duration::from_secs(5));
                lcd.clear();
            }
            return;
        }
    };

    // Example admin IDs
    let admin_id_1 = 1; // First admin
    let admin_id_2 = 2; // Second admin

    // Send an init request to register in the database
    let init_req = CheckpointRequest::init_request(location.clone(), authorized_roles);

    let mut init_reply: CheckpointReply =
        send_and_receive(&mut stream, &init_req, pending_requests.clone(), admin_id_1);
    println!(
        "DEBUG: checkpoint_id received = {:?}",
        init_reply.checkpoint_id
    );

    // Handle the "waiting" status
    while init_reply.status == "waiting" {
        println!("Waiting for another admin to approve the request...");

        // Sleep for a few seconds before retrying
        thread::sleep(Duration::from_secs(5));

        // Retry sending the request
        init_reply = send_and_receive(&mut stream, &init_req, pending_requests.clone(), admin_id_1);
    }

    if init_reply.status != "success" {
        eprintln!(
            "Error with registering the checkpoint: {}",
            init_reply.status
        );
        #[cfg(feature = "raspberry_pi")]
        {
            lcd.display_string("Init failed", LCD_LINE_1);
            thread::sleep(Duration::from_secs(5));
            lcd.clear();
        }
        return;
    }

    println!(
        "Got an ID assigned by the central database: {}",
        init_reply.checkpoint_id.unwrap_or(0)
    );

    // Store ID
    if let Some(checkpoint_id) = init_reply.checkpoint_id {
        // Functionalities at the checkpoint side
        if let Some(function) = args.get(1) {
            match function.as_str() {
                "tui" => {
                    // Call the TUI
                    match common::App::new().run() {
                        Ok(Some(submission)) => {
                            println!("TUI Submission received: {:?}", submission);
                            match submission {
                                Submission::Enroll {
                                    name,
                                    biometric,
                                    role_id,
                                    location,
                                } => {
                                    let role_id = role_id.parse::<u32>().unwrap_or(0);

                                    let enroll_req = CheckpointRequest::enroll_req(
                                        checkpoint_id,
                                        name,
                                        biometric,
                                        location,
                                        role_id,
                                    );

                                    // First admin sends the request
                                    let enroll_reply_1 = send_and_receive(
                                        &mut stream,
                                        &enroll_req,
                                        Arc::clone(&pending_requests.clone()),
                                        admin_id_1,
                                    );

                                    if enroll_reply_1.status == "waiting" {
                                        // Second admin approves the request
                                        let enroll_reply_2 = send_and_receive(
                                            &mut stream,
                                            &enroll_req,
                                            Arc::clone(&pending_requests.clone()),
                                            admin_id_2,
                                        );

                                        if enroll_reply_2.status == "success" {
                                            println!("User enrolled successfully");
                                            #[cfg(feature = "raspberry_pi")]
                                            {
                                                lcd.display_string("Enrolled", LCD_LINE_1);
                                                lcd.display_string("Successfully", LCD_LINE_2);
                                            }
                                        } else {
                                            eprintln!("Error enrolling user: {:?}", enroll_reply_2); // Debug log
                                            #[cfg(feature = "raspberry_pi")]
                                            {
                                                lcd.display_string("Error!", LCD_LINE_1);
                                            }
                                        }
                                    } else {
                                        eprintln!("Error enrolling user: {:?}", enroll_reply_1); // Debug log
                                        #[cfg(feature = "raspberry_pi")]
                                        {
                                            lcd.display_string("Error!", LCD_LINE_1);
                                        }
                                    }
                                }
                                Submission::Update {
                                    employee_id,
                                    role_id,
                                } => {
                                    let role_id = role_id.parse::<u32>().unwrap_or(0);
                                    let employee_id = employee_id.parse::<u32>().unwrap_or(0);

                                    let update_req = CheckpointRequest::update_req(
                                        checkpoint_id,
                                        employee_id,
                                        role_id,
                                        location.clone(),
                                    );

                                    // First admin sends the request
                                    let update_reply_1 = send_and_receive(
                                        &mut stream,
                                        &update_req,
                                        Arc::clone(&pending_requests.clone()),
                                        admin_id_1,
                                    );

                                    if update_reply_1.status == "waiting" {
                                        // Second admin approves the request
                                        let update_reply_2 = send_and_receive(
                                            &mut stream,
                                            &update_req,
                                            Arc::clone(&pending_requests.clone()),
                                            admin_id_2,
                                        );

                                        if update_reply_2.status == "success" {
                                            println!("User updated successfully");
                                            #[cfg(feature = "raspberry_pi")]
                                            {
                                                lcd.display_string("Updated", LCD_LINE_1);
                                            }
                                        } else {
                                            eprintln!("Error updating user: {:?}", update_reply_2); // Debug log
                                            #[cfg(feature = "raspberry_pi")]
                                            {
                                                lcd.display_string("Error!", LCD_LINE_1);
                                            }
                                        }
                                    } else {
                                        eprintln!("Error updating user: {:?}", update_reply_1); // Debug log
                                        #[cfg(feature = "raspberry_pi")]
                                        {
                                            lcd.display_string("Error!", LCD_LINE_1);
                                        }
                                    }
                                }
                                Submission::Delete { employee_id } => {
                                    let employee_id = employee_id.parse::<u32>().unwrap_or(0);

                                    let delete_req =
                                        CheckpointRequest::delete_req(checkpoint_id, employee_id);

                                    // First admin sends the request
                                    let delete_reply_1 = send_and_receive(
                                        &mut stream,
                                        &delete_req,
                                        Arc::clone(&pending_requests.clone()),
                                        admin_id_1,
                                    );

                                    if delete_reply_1.status == "waiting" {
                                        // Second admin approves the request
                                        let delete_reply_2 = send_and_receive(
                                            &mut stream,
                                            &delete_req,
                                            Arc::clone(&pending_requests.clone()),
                                            admin_id_2,
                                        );

                                        if delete_reply_2.status == "success" {
                                            println!("User deleted successfully!");
                                            #[cfg(feature = "raspberry_pi")]
                                            {
                                                lcd.display_string("Deleted", LCD_LINE_1);
                                            }
                                        } else {
                                            eprintln!("Error Deleting user: {:?}", delete_reply_2); // Debug log
                                            #[cfg(feature = "raspberry_pi")]
                                            {
                                                lcd.display_string("Error!", LCD_LINE_1);
                                            }
                                        }
                                    } else {
                                        eprintln!("Error Deleting user: {:?}", delete_reply_1); // Debug log
                                        #[cfg(feature = "raspberry_pi")]
                                        {
                                            lcd.display_string("Error!", LCD_LINE_1);
                                        }
                                    }
                                }
                            }
                        }
                        Ok(None) => {
                            println!("TUI was exited without submission.");
                        }
                        Err(e) => {
                            eprintln!("TUI encountered an error: {}", e);
                        }
                    }
                }

                "authenticate" => {
                    // Polling loop used to authenticate user
                    loop {
                        // Collect card info (first layer of authentication)
                        println!("Please tap your card");

                        #[cfg(feature = "raspberry_pi")]
                        {
                            lcd.display_string("Please Scan", LCD_LINE_1);
                            thread::sleep(Duration::from_secs(2));
                            lcd.clear();
                        }

                        let worker_id = 1;

                        // Send information to port server
                        println!("Validating card...");
                        #[cfg(feature = "raspberry_pi")]
                        {
                            lcd.display_string("Validating", LCD_LINE_1);
                        }

                        let location = location.clone();

                        let rfid_auth_req =
                            CheckpointRequest::rfid_auth_request(checkpoint_id, worker_id);
                        let auth_reply: CheckpointReply = send_and_receive(
                            &mut stream,
                            &rfid_auth_req,
                            pending_requests.clone(),
                            admin_id_1,
                        );

                        if let Some(CheckpointState::AuthFailed) = auth_reply.auth_response {
                            eprintln!("RFID Authentication failed: {:?}", auth_reply); // Debug log
                            println!("Authentication failed.");
                            #[cfg(feature = "raspberry_pi")]
                            {
                                lcd.clear();
                                lcd.display_string("Access Denied", LCD_LINE_1);
                                thread::sleep(Duration::from_secs(5));
                                lcd.clear();
                            }
                            continue;
                        } else {
                            println!("Please scan your fingerprint");
                            #[cfg(feature = "raspberry_pi")]
                            {
                                lcd.clear();
                                lcd.display_string("Please scan", LCD_LINE_1);
                                lcd.display_string("fingerprint", LCD_LINE_2);
                                thread::sleep(Duration::from_secs(5));
                                lcd.clear();
                                lcd.display_string("Validating", LCD_LINE_1);
                            }
                        }

                        // Collect fingerprint data
                        let worker_fingerprint = "dummy fingerprint".to_string();
                        let fingerprint_auth_request = CheckpointRequest::fingerprint_auth_req(
                            checkpoint_id,
                            worker_id,
                            worker_fingerprint,
                        );
                        let fingerprint_auth_reply: CheckpointReply = send_and_receive(
                            &mut stream,
                            &fingerprint_auth_request,
                            pending_requests.clone(),
                            admin_id_1,
                        );
                        if let Some(CheckpointState::AuthFailed) =
                            fingerprint_auth_reply.auth_response
                        {
                            eprintln!(
                                "Fingerprint Authentication failed: {:?}",
                                fingerprint_auth_reply
                            ); // Debug log
                            println!("Authentication failed.");
                            #[cfg(feature = "raspberry_pi")]
                            {
                                lcd.clear();
                                lcd.display_string("Access Denied", LCD_LINE_1);
                                thread::sleep(Duration::from_secs(5));
                                lcd.clear();
                            }
                            continue;
                        } else {
                            println!("Authentication successful");
                            #[cfg(feature = "raspberry_pi")]
                            {
                                lcd.clear();
                                lcd.display_string("Access Granted", LCD_LINE_1);
                                thread::sleep(Duration::from_secs(5));
                                lcd.clear();
                            }
                        }
                        // 5 second timeout between loop iterations
                        thread::sleep(Duration::new(5, 0));
                    }
                }
                _ => {
                    println!("Unknown function!");
                    return;
                }
            }
        }
    }
}<|MERGE_RESOLUTION|>--- conflicted
+++ resolved
@@ -60,11 +60,7 @@
 ) -> CheckpointReply {
     println!("Sending request: {:?}", request); // Debug log
 
-<<<<<<< HEAD
-    // Special case: Skip two-admin approval for initialization requests
-=======
     // Special case: Skip two-admin approval for initialization or auth requests
->>>>>>> da7e43f7
     if request.command == "INIT_REQUEST" || request.command == "AUTHENTICATE" {
         println!("Initialization request detected. Skipping two-admin approval.");
 

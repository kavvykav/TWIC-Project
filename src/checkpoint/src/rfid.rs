use std::process::{Command, Stdio};
use std::str;

pub fn write_rfid(id: u32) -> Result<bool, String> {
    println!("Spawning Python script...");
    let output = Command::new("python3")
        .arg("rfid.py")
        .arg("1") // Write mode
        .arg(id.to_string()) // ID to write
        .stdout(Stdio::piped())
        .stderr(Stdio::piped())
        .output()
        .map_err(|e| format!("Failed to execute RFID script: {}", e))?;

    // Capture stderr
    let stderr = str::from_utf8(&output.stderr)
        .map_err(|e| format!("Failed to decode script stderr: {}", e))?;

    if !stderr.is_empty() {
        println!("Python script stderr: {}", stderr);
    }

    // Capture stdout
    let result = str::from_utf8(&output.stdout)
        .map_err(|e| format!("Failed to decode script output: {}", e))?
        .trim()
        .to_string();

    println!("Raw output from Python script: {:?}", result);

    // Check for errors in the script output
    if result == "ERROR" || result.is_empty() {
        return Err("Failed to write RFID: Script error".to_string());
    }

    // Parse the result as a boolean (assuming the script returns "true" or "false")
    match result.as_str() {
        "true" => Ok(true),
        "false" => Ok(false),
        _ => Err(format!("Unexpected output from RFID script: {}", result)),
    }
}

pub fn read_rfid() -> Result<String, String> {
    println!("Spawning Python script...");
    let output = Command::new("python3")
        .arg("rfid.py")
<<<<<<< HEAD
        .arg("1")
        .arg(id.to_string())
        .stderr(Stdio::piped())
        .output();

    match output {
        Ok(output) => {
            let result = str::from_utf8(&output.stdout)
                .unwrap_or("")
                .trim()
                .to_string();

            if result == "ERROR" {
                Err("Failed to write RFID".to_string())
            } else {
                // Attempt to parse the result as an integer
                match result.parse::<bool>() {
                    Ok(val) => Ok(val),
                    Err(_) => Err("Failed to convert RFID to integer".to_string()),
                }
            }
        }
        Err(_) => Err("Failed to execute RFID script".to_string()),
=======
        .stdout(Stdio::piped())
        .stderr(Stdio::piped())
        .output()
        .map_err(|e| format!("Failed to execute RFID script: {}", e))?;

    // Capture stderr
    let stderr = str::from_utf8(&output.stderr)
        .map_err(|e| format!("Failed to decode script stderr: {}", e))?;

    if !stderr.is_empty() {
        println!("Python script stderr: {}", stderr);
>>>>>>> 726763cb
    }

    // Capture stdout
    let result = str::from_utf8(&output.stdout)
        .map_err(|e| format!("Failed to decode script output: {}", e))?
        .trim()
        .to_string();

    println!("Raw output from Python script: {:?}", result);

    // Check for errors in the script output
    if result == "ERROR" || result.is_empty() {
        return Err("Failed to read RFID: No tag detected or script error".to_string());
    }

    Ok(result)
}<|MERGE_RESOLUTION|>--- conflicted
+++ resolved
@@ -45,31 +45,6 @@
     println!("Spawning Python script...");
     let output = Command::new("python3")
         .arg("rfid.py")
-<<<<<<< HEAD
-        .arg("1")
-        .arg(id.to_string())
-        .stderr(Stdio::piped())
-        .output();
-
-    match output {
-        Ok(output) => {
-            let result = str::from_utf8(&output.stdout)
-                .unwrap_or("")
-                .trim()
-                .to_string();
-
-            if result == "ERROR" {
-                Err("Failed to write RFID".to_string())
-            } else {
-                // Attempt to parse the result as an integer
-                match result.parse::<bool>() {
-                    Ok(val) => Ok(val),
-                    Err(_) => Err("Failed to convert RFID to integer".to_string()),
-                }
-            }
-        }
-        Err(_) => Err("Failed to execute RFID script".to_string()),
-=======
         .stdout(Stdio::piped())
         .stderr(Stdio::piped())
         .output()
@@ -81,7 +56,6 @@
 
     if !stderr.is_empty() {
         println!("Python script stderr: {}", stderr);
->>>>>>> 726763cb
     }
 
     // Capture stdout

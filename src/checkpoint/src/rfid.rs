use std::process::Command;
<<<<<<< HEAD
use std::str;
=======
>>>>>>> 53190734

pub fn write_rfid(id: u32) -> Result<bool, String> {
    let output = Command::new("python3")
<<<<<<< HEAD
        .arg("rfid.py")
<<<<<<< HEAD
        .arg("1") // Write mode
        .arg(id.to_string()) // ID to write
        .stdout(Stdio::piped())
        .stderr(Stdio::piped())
        .output()
        .map_err(|e| format!("Failed to execute RFID script: {}", e))?;
=======
        .arg("1")
        .arg(id.to_string())
        .output();
>>>>>>> parent of e81a177 (more bs)

    // Capture stderr
    let stderr = str::from_utf8(&output.stderr)
        .map_err(|e| format!("Failed to decode script stderr: {}", e))?;

    if !stderr.is_empty() {
        println!("Python script stderr: {}", stderr);
    }

    // Capture stdout
    let result = str::from_utf8(&output.stdout)
        .map_err(|e| format!("Failed to decode script output: {}", e))?
        .trim()
        .to_string();

    println!("Raw output from Python script: {:?}", result);

    // Check for errors in the script output
    if result == "ERROR" || result.is_empty() {
        return Err("Failed to write RFID: Script error".to_string());
    }

    // Parse the result as a boolean (assuming the script returns "true" or "false")
    match result.as_str() {
        "true" => Ok(true),
        "false" => Ok(false),
        _ => Err(format!("Unexpected output from RFID script: {}", result)),
=======
        .arg("rfid_script.py")
        .arg("1")
        .arg(id.to_string())
        .output()
        .map_err(|e| e.to_string())?;

    if output.status.success() {
        Ok(true)
    } else {
        Err(format!(
            "Error: {}",
            String::from_utf8_lossy(&output.stderr)
        ))
>>>>>>> 53190734
    }
}

pub fn read_rfid() -> Result<u32, String> {
    let output = Command::new("python3")
        .arg("rfid_script.py")
        .output()
        .map_err(|e| e.to_string())?;

    if output.status.success() {
        let stdout = String::from_utf8_lossy(&output.stdout);
        if let Some(id) = stdout.lines().find_map(|line| line.parse::<u32>().ok()) {
            Ok(id)
        } else {
            Err("Failed to parse RFID tag ID".to_string())
        }
    } else {
        Err(format!(
            "Error: {}",
            String::from_utf8_lossy(&output.stderr)
        ))
    }
}<|MERGE_RESOLUTION|>--- conflicted
+++ resolved
@@ -1,59 +1,11 @@
 use std::process::Command;
-<<<<<<< HEAD
-use std::str;
-=======
->>>>>>> 53190734
 
 pub fn write_rfid(id: u32) -> Result<bool, String> {
     let output = Command::new("python3")
-<<<<<<< HEAD
-        .arg("rfid.py")
-<<<<<<< HEAD
-        .arg("1") // Write mode
-        .arg(id.to_string()) // ID to write
-        .stdout(Stdio::piped())
-        .stderr(Stdio::piped())
-        .output()
-        .map_err(|e| format!("Failed to execute RFID script: {}", e))?;
-=======
-        .arg("1")
-        .arg(id.to_string())
-        .output();
->>>>>>> parent of e81a177 (more bs)
-
-    // Capture stderr
-    let stderr = str::from_utf8(&output.stderr)
-        .map_err(|e| format!("Failed to decode script stderr: {}", e))?;
-
-    if !stderr.is_empty() {
-        println!("Python script stderr: {}", stderr);
-    }
-
-    // Capture stdout
-    let result = str::from_utf8(&output.stdout)
-        .map_err(|e| format!("Failed to decode script output: {}", e))?
-        .trim()
-        .to_string();
-
-    println!("Raw output from Python script: {:?}", result);
-
-    // Check for errors in the script output
-    if result == "ERROR" || result.is_empty() {
-        return Err("Failed to write RFID: Script error".to_string());
-    }
-
-    // Parse the result as a boolean (assuming the script returns "true" or "false")
-    match result.as_str() {
-        "true" => Ok(true),
-        "false" => Ok(false),
-        _ => Err(format!("Unexpected output from RFID script: {}", result)),
-=======
-        .arg("rfid_script.py")
         .arg("1")
         .arg(id.to_string())
         .output()
         .map_err(|e| e.to_string())?;
-
     if output.status.success() {
         Ok(true)
     } else {
@@ -61,7 +13,6 @@
             "Error: {}",
             String::from_utf8_lossy(&output.stderr)
         ))
->>>>>>> 53190734
     }
 }
 
